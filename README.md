<<<<<<< HEAD
# Enhanced RASS (Retrieval Augmented Semantic Search)

This project provides a complete, containerized RASS pipeline for intelligent search over documents. It consists of two primary microservices for the backend (`embedding-service`, `rass-engine-service`) and an `mcp-server` that acts as a standardized gateway.

The system is designed to be flexible, supporting swappable embedding and language models from different providers (e.g., OpenAI, Gemini), and is fully orchestrated with Docker for easy local setup and development.

## ✨ Core Features

- **End-to-End RASS Pipeline:** From document upload to query response.
- **MCP-Compliant Gateway:** Interact with the entire pipeline through a standardized Model Context Protocol server, making it ready for AI agent integration.
- **Containerized Environment:** Run the entire stack (`embedding-service`, `rass-engine-service`, `mcp-server`, and OpenSearch) with a single Docker Compose command.
- **Configurable AI Models:**
  - **Embedding Service:** Supports different embedding providers (OpenAI, Gemini) and automatically manages separate, dimension-appropriate OpenSearch indexes.
  - **RASS Engine:** The LLM-based planner is configurable to use different providers and models (e.g., GPT-4o, Gemini Flash). The search term embedder is provider-aware to ensure compatibility with the target index.
- **Agentic Search Planner:** The `rass-engine-service` uses an LLM to decompose natural language queries into a multi-step search plan for more comprehensive and relevant results.
- **Multi-Format Document Support:** The `embedding-service` can process various file types, including `.txt`, `.md`, `.json`, `.pdf`, and `.docx`.

## 📂 Services

- **`embedding-service` (Port 8001):** Handles file uploads, text extraction, chunking, embedding, and indexing into the OpenSearch database.
- **`rass-engine-service` (Port 8000):** Exposes an API to accept natural language queries, uses an LLM to plan a search strategy, executes the plan against the OpenSearch index, and returns the most relevant document chunks.
- **`mcp-server` (Port 8080):** The main entry point for agentic interaction. It exposes the backend capabilities as MCP-compliant "tools" (`queryRASS` and `addDocumentToRASS`).

---

## 🚀 Getting Started (Docker)

### Prerequisites

- [Docker](https://www.docker.com/products/docker-desktop/) installed and running.
- **WSL Users:** If you are running Docker on WSL, you must increase the `vm.max_map_count` setting required by OpenSearch. Run the following command in your WSL terminal (this resets on restart):
  ```bash
  sudo sysctl -w vm.max_map_count=262144
  ```
  To make this change permanent, add `vm.max_map_count=262144` to your `/etc/sysctl.conf` file.

### 1. Clone the Repository

```bash
git clone [https://github.com/Taleef7/enhanced-rass.git](https://github.com/Taleef7/enhanced-rass.git)
cd enhanced-rass
```

### 2. Configure Environment Variables

You need to create a `.env` file for each service based on the provided examples.

**A. For the Embedding Service:**

```bash
cp embedding-service/.env.example embedding-service/.env
```

Now, edit `embedding-service/.env` and add your `OPENAI_API_KEY` and/or `GEMINI_API_KEY`. **Do not change `OPENSEARCH_HOST` or `OPENSEARCH_PORT`**; they are correctly set for the Docker network.

**B. For the RASS Engine Service:**

```bash
cp rass-engine-service/.env.example rass-engine-service/.env
```

Now, edit `rass-engine-service/.env` and add your API keys. **Do not change `OPENSEARCH_HOST` or `OPENSEARCH_PORT`**.

### 3. Build and Run the Services

From the root of the `enhanced-rass` project, run:

```bash
docker-compose up --build -d
```

This will build the images for both services and start all four containers (OpenSearch, `embedding-service`, `rass-engine-service`, and `mcp-server`) in the background.

You can check the status of your containers with:

```bash
docker-compose ps
```

---

## ⚙️ Usage via MCP (Recommended)

The recommended way to interact with the system is through the mcp-server on port 8080.

### 1. Add a Document via MCP

First, place the file you want to add into the embedding-service/uploads/ directory.

Then, send a `POST` request to the `/invoke_tool` endpoint, telling it to execute the `addDocumentToRASS` tool.

```bash
curl -X POST \
  -H "Content-Type: application/json" \
  -d '{"tool_name": "addDocumentToRASS", "arguments": {"source_uri": "your-file-name.txt"}}' \
  http://localhost:8080/invoke_tool
```

### 2. Query Documents via MCP

Send a `POST request` to the `/invoke_tool` endpoint, telling it to execute the `queryRASS` tool.

```bash
curl -X POST \
  -H "Content-Type: application/json" \
  -d '{
        "tool_name": "queryRASS",
        "arguments": {
          "query": "your natural language query here",
          "top_k": 5
        }
      }' \
  http://localhost:8080/invoke_tool
```

The service will return a JSON object containing the most relevant document chunks.
=======
# enhanced-rass

An enhanced RASS (Retrieval Augmented Semantic Search) project combining embedding and query engine services.

Find the upto date branch here: [enhanced-rass](https://github.com/Taleef7/enhanced-rass/tree/develop)
>>>>>>> 5a36c79b
<|MERGE_RESOLUTION|>--- conflicted
+++ resolved
@@ -1,4 +1,3 @@
-<<<<<<< HEAD
 # Enhanced RASS (Retrieval Augmented Semantic Search)
 
 This project provides a complete, containerized RASS pipeline for intelligent search over documents. It consists of two primary microservices for the backend (`embedding-service`, `rass-engine-service`) and an `mcp-server` that acts as a standardized gateway.
@@ -114,11 +113,4 @@
   http://localhost:8080/invoke_tool
 ```
 
-The service will return a JSON object containing the most relevant document chunks.
-=======
-# enhanced-rass
-
-An enhanced RASS (Retrieval Augmented Semantic Search) project combining embedding and query engine services.
-
-Find the upto date branch here: [enhanced-rass](https://github.com/Taleef7/enhanced-rass/tree/develop)
->>>>>>> 5a36c79b
+The service will return a JSON object containing the most relevant document chunks.